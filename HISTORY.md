<<<<<<< HEAD
0.9.1 (WSM)
* Changed all integer comparisons to be absolute with an eps value
  that changes with the number of k-points.

0.9.0 (WSM)
* Added relative and absolute tolerances to the calling interfaces of
  the subroutines.

0.8.0 (WSM)
* Added code that allows for the entire k-point folding routine to be
  python wrapped.
=======
0.8.0  (WSM)
* Changed the code to use `SmithNormalForm_li` so that we have greater
  numerical stability.
* Added an optional output flag so that if the `SmithNormalForm`
  algorithm overflows the code won't die.

0.7.4 (WSM)
* Changed the code so that it uses integer rotation matrices instead
  of floats.
>>>>>>> 9e6e4da9

0.7.3 (WSM)
* Added the functionality to add inversion symmetry back into the
  spcae group when it's not already in the crystal symmetry group.

0.7.2 (CWR)
- Python wrapping available for the q-point finder.
- Minor bug fixes so that the code could be wrapped and work in python correctly.

0.6.0 (GLWH)
* Added the functionality to pass in a superlattice (not
  crystal) and generate the unreduced kpoint list. The utility is that
  this allows us to see which "q-points" in phonon calculation will be
  calculated explicitly due to the supercell size and shape.
* The function added is currently at the bottom of the file and is
  called "FindQpointsInZone". The function returns the entire list of
  points but moves them into the first BZ.

0.5.12 (JJ)
* Removed print statements from code that were used for testing.
* Since all we care about is the index, removed line that added 
  shift back to the k-point in `symmetryReduceKpointList`.


0.5.11 (GLWH)
* At the end of the generateFullKpointList routine, I
removed the loop that knocked all the kpoints into the first unit
cell. This seem pointless. Instead, there are now mapped into the
first BZ

0.5.10 (JJ)
* The previous fix wasn't really a fix. In the calculation of the
  k-point's unique index associated with its position on the grid,
  errors were being introduced from `L` and `D` not having enough
  digits. These were converted to long integers. Also the k-point in
  grid coordinates had decimal portions removed to avoid error
  propagation.

0.5.9 (JJ)
* Fixed a rounding bug when converting a k-point from Cartesian to
  lattice coordinates.

0.5.8 (WSM)
* Changed the point group finding to finding the space group.

0.5.7 (JJ)
* Updated organization of unittests so that fortpy would be able to
  compile them.

0.5.6 (GLWH)
* Added a check to make sure that the length of each "orbit" of
kpoints divided the order of the point group. 

0.5.5 (JJ)
* Made doc strings clearer by specifying the coordinate system of the
  k-points and clarifying that the lattice vector or grid generating
  vectors are the columns of matrices.
* Added a unit test for 'mapKptsIntoFirstBZ' for body-centered_cubic.

0.5.4 (WSM)
* Removed fortpy.f90 from the repository and from the makefile (since
  it's only needed for unit testing it doesn't make sense to keep it
  in the repo permanently).

0.5.3 (KL)
* Added a unit test for 'mapKptsIntoFirstBZ' for body-centered_cubic.

0.5.2 (JJ)
* Fixed `mapKptsIntoFirstBZ`. The function now takes a list of k-points, maps them to the
  first unit cell in the Minkowski basis, then looks at the translationally equivalent
  k-points in the eight unit cells that have a vertex at the origin to see if any them lie
  closer to the origin.
* Removed previous unit tests and added a few for body-centered cubic.

0.5.1 (K.L.)
* Changed the driver so that it correctly maps the shift into the Minkowski unit cell.
* Added the first simple cubic unit test for the routine 'mapKptsIntoFirstBZ'.

0.5.0 (K.L.)
* Added a new routine that maps a point into the minkowski unit cell. Mapping the grid into
  the Minkowski unit cell is required before symmetry reduction and moving k-points into
  the first Brillouin zone since different points in the grid are in the same orbitals
  after the grid is mapped into the Minkowski unit cell than were in the same orbitals in
  the original grid in the reciprocal unit cell.
* Rearranged the order of steps in the driver. The driver now maps the k-points into the
  Minkowski unit cell, finds the point group of the Minkowski-reduced basis, symmetry
  reduces the grid, and then moves the k-ponts into the first Brillouin zone. This yields
  an accurate list of k-point orbitals in the Brillouin zone.
* Changed the routine 'mapKptsIntoFirstBZ' so that it takes the k-points into the unit cell
  before mapping the grid into Minkowski space. This fixed some issues with incorrect
  mapping.
* Removed the simple cubic and body-centered cubic unit tests for the routine
  'mapKptsIntoFirstBZ' since fixing the routine made these unit tests void.
* Added error checks in 'mapKptsIntoFirstBZ' to ensure that the Minkowski-reduced basis
  vectors and the reciprocal lattice vectors define equivalent lattices.
* Added error check in 'mapKptsIntoFirstBZ' to ensure that the k-points are mapped into the
  Minkowski unit cell.

0.4.3 (JJ)
* Moved the code inside `mapKptsIntoFirstBZ` that determines how many lattice points
  to look in each direction outside the main for loop since it has no k-point
  dependence.
* Made many changes to `mapKptsIntoFirstBZ`: the k-points are placed in the unit cell,
  transformed to Minkowski space, and then moved to the first Brillouin zone in
  Minkowski space.
* The portion of the code in `mapKptsIntoFirstBZ` that searches for the translationally
  equivalent point nearest the origin was removed. The search is always performed within
  the 8 unit cells that surround the origin.
* All that checks in generateKpoints.f90 that verified two lattices were commensurate
  were made consistent by using the function `equal`.
* Added unit tests for the `mapKptsIntoFirstBZ` for a simple cubic lattice.

0.4.2 (K.L.)
* The body-centered_cubic unit tests folder had somehow been removed, so I readded it from
  a previous commit.

0.4.1 (JJ)
* Mapped points into the unit cell before mapping into the first Brillouin zone in
  `mapKptsIntoFirstBZ`.
* The lattice vectors and not the Minkowski reduced lattice vectors were being implemented
  in `mapKptsIntoFirstBZ`. Replaced `R` with `minkedR` in this routine.
* Fixed descriptions of unit tests in generateKpoints.xml.
* It seemed redundant, for example, to have a unit test file named simple_cubic_kpts.in1
  inside the folder simple_cubic. I renamed the files
  
  simple_cubic/unreduced_klist.in.* -> simple_cubic/klist.in.*
  
  simple_cubic/unreduced_klist.in.vasp.* -> simple_cubic/klist.in.vasp*
  
  simple_cubic/simple_cubic_kpts.out.* -> simple_cubic/klist.out.*
  
  simple_cubic/simple_cubic_kpts.out.vasp.* -> simple_cubic/klist.out.vasp*

  simple_cubic/simple_cubic_wts.out.* -> simple_cubic/weights.out.*  
  
  simple_cubic/simple_cubic_wts.out.vasp* -> simple_cubic/weights.in.vasp*
  
  This was applied to all the Bravais lattices.
  
0.4.0 (GLWH)
* Added a new routine that maps a list of k-points (reduced or not) into the first BZ.
  Needs to be unit tested.
  (Jeremy suggests mapping any k-point into the first unit cell before doing check.)

0.3.12 (K.L.)
* Added unit tests that compare k-point reduction to the results obtained from VASP for the
  rhombohedral and triclinic lattices.

0.3.11 (K.L.)
* Made epsilon bigger in the driver because epsilon was not sufficiently large to correctly 
  identify the symmetry operators for hexagonal lattices.
* Added unit tests that compare k-point reduction to that obtained in VASP for the hexagonal
  crystal class.

0.3.10 (JJ)
* Added unit tests that compare k-point reduction to that obtain in VASP for the tetragonal
  crystal classes.
  
0.3.9 (JJ)
* Had to redo the orthorhombic unit tests since the lattice vectors in VASP are on the rows
  instead of the columns. Added unit tests that compare k-point reduction to that obtain in
  VASP for the monoclinic crystal classes.

0.3.8 (JJ)
* Added unit tests that compare k-point reduction to that obtain in VASP for primitive,
  base-centered, body-centered, and face-centered, orthorhombic lattices.

0.3.7 (JJ)
* Added unit tests that compare k-point reduction to that obtain in VASP for simple,
  body-centered, and face-centered, cubic lattices.

0.3.6 (K.L.)
* Added more unit tests for tetragonal lattices.

0.3.5 (K.L.)
* Removed nirrkpts from 'driver.f90'.
* Added unit tests for tetragonal lattices.
* The error for the grid generating vectors being larger than the reciprocal unit cell
  occurred when it shouldn't have when the determinant of the matrix K was negative. This
  same error also didn't occur when it should have when the determinant of the matrix R was
  negative. I fixed this by taking the absolute value of each determinant when this error
  was tested for in each subroutine of 'generatekpoints.f90'.

0.3.4
* Reverted subroutine 'symmetryReduceKpointList' to Revision 0.3.2 (removed optional
  output 'nirrkpts'). Unit tests that compare symmetry reduction to VASP will manually
  be verified to ensure the correct reduction before creating the irreducible k-points to
  compare.

0.3.3
* Added an optional output 'nirrkpts' for 'symmetryReduceKpointList' that gives the
  number of irreducible k-points. The motivation was to be able to create unit tests
  that would compare our k-point reduction to that obtained in VASP.
* Added unit tests that compare k-point reduction to that obtain in VASP for simple
  cubic and face-centered cubic lattices.

0.3.2
* Added 10 unit tests for monoclinic, base-centered monoclinic, hexagonal, rhombohedral,
  and triclinic lattices.

0.3.1
* Added an additional routine, one that combines the "generateFullKpointList" and
"symmetryReduceKpointList" into a single call. This is the use case most users would want.

0.2.9
* Added 10 unit tests for base-centered orthorhombic, body-centered orthorhombic, and
  face-centered orthorhombic.

0.2.8
* Added unit tests for body-centered tetragonal and orthorhombic lattices.

0.2.7
* Added unit tests for face-centered cubic lattices.
* Fixed small bug associated with space between xml documentation and subroutine
  declaration introduced in 0.2.6.

0.2.6
* The warning associated with a shift outside the first k-point cell had the arguments of
  bring_into_cell in the wrong order.
* Changed a few error messages from 'the k-grid vectors are not linearly dependent' to
  'the k-grid vectors are linearly dependent'.
* The k-point index of the unreduced k-point and the rotated k-point were different when
  the rotation operator was the identity. The shift was removed from the unreduced k-point
  whereas it wasn't for the rotated k-point. This was fixed by calculating the rotated
  k-point's index before adding the shift back on.
* Removed repeated code found in symmetryReduceKpointList.
* Fixed an issue where the k-point that represented an orbit was wrong. Instead of having
  iFirst point from cOrbit to the index of the k-point that represented the orbit, changed
  it so that cOrbit pointed to the index of the point in UnreducedKpList.
  ```
  ! iFirst(cOrbit) = idx
  iFirst(cOrbit) = iUnRdKpt
  ```
  
0.2.5
* Enforced line breaks at 90 characters to help readability
* Fixed the O(N^2) problem that Martijn pointed out (fortran intrinsics
  "count" and "minloc" are implicitly O(N^2) ). Actually makes a HUGE difference
  for large cases. The O(N^2) problem was introduced sometime after the initial working
  copy (0.0.2 or so).
* Removed the check for off-kgrid-lattice k-points inside of "findKptIndex"
* Some of the unit tests are not working yet.

0.2.4
* Deleted a portion of the code in symmetryReduceKpointList that was a copy of code in
  findKptIndex. This fixed a bug.
* Started enforcing new lines when line length exceeded 70 characters.
* Tidied up HISTORY.md and findKptIndex.
* Made it so the offset in generateFullKpointList always lies within the first unit cell.
 
* Added a few more unit tests for simple cubic lattices.

0.2.3 
* Added new unit tests for body-centered, cubic lattices.

0.2.2
* Fixed finite precision issues related to eps.
* Added a few unit tests for simple cubic lattices.
* Added an additional fail safe test.

0.2.1
* Bug fix: fixed finite precision error when checking if a rotated kpoint is off the
  k-grid. Was using an epsilon check without using abs() and when the values were
  negative, the check incorrectly failed. Replaced the condition with the "equal" function
  from numerical_utilities module. Should have been using that all along anyway---I coded
  it up so that I wouldn't make these kinds of mistakes! Replaced the line:
 ```if (any((matmul(invK,roKpt) - nint(matmul(invK,roKpt))) > eps)) then```
 with
 ```if (.not. equal(matmul(invK,roKpt), nint(matmul(invK,roKpt)), eps)) then```
      
0.2.0
* Bug fixes, redefinition of shift. Arbitrary shifts seem to do the right thing. If a
  rotation maps a kpoint onto a point not in original list, its skipped (as we want---no
  expansion of the original list). Earlier cases seem to still work with these changes.
  Time for the unit tests now. 

0.1.1
* Included a write-up from Rod that describes how the SNF is used to map points into
  "group coordinates". This is a key idea for the O(N) algorithm, which uses the mapping
  as a hash function for the kpoint list.

0.1.0
* Added functionality for an arbitrary shift. Seems to be working (tried several cases by
  hand). Next thing we need is a large collection of unit tests.

<<< Note, still need to add functionality for skipping rotations that move a k-grid point
off the k-grid lattice. This can happen for strange shifts---which we should avoid, but it
would be nice for the code to do the right thing anyhow. >>> 

0.0.3


* Somehow, and old, incomplete copy got pushed and v. 0.0.2, if it was complete, got lost.
  This version seems to be working again, with the same functionality.


0.0.2
* Added files from laptop. First working copy.

0.0.1

* Initial import of rough, working copy of the folding code. Relies on routines in symlib
  (getPointGroup, SNF, HNF, etc.)

*Somehow, an old, incomplete copy got pushed and v. 0.0.2, if it was complete, got lost.
 This version seems to be working again, with the same functionality.
<|MERGE_RESOLUTION|>--- conflicted
+++ resolved
@@ -1,26 +1,20 @@
-<<<<<<< HEAD
-0.9.1 (WSM)
-* Changed all integer comparisons to be absolute with an eps value
-  that changes with the number of k-points.
-
-0.9.0 (WSM)
-* Added relative and absolute tolerances to the calling interfaces of
-  the subroutines.
-
-0.8.0 (WSM)
-* Added code that allows for the entire k-point folding routine to be
-  python wrapped.
-=======
-0.8.0  (WSM)
+0.9.1  (WSM)
 * Changed the code to use `SmithNormalForm_li` so that we have greater
   numerical stability.
 * Added an optional output flag so that if the `SmithNormalForm`
   algorithm overflows the code won't die.
 
+0.9.0 (WSM)
+* Added relative and absolute tolerances to the calling interfaces of
+  the subroutines.
+
+0.8.0 (WSM)
+* Added code that allows for the entire k-point folding routine to be
+  python wrapped.
+
 0.7.4 (WSM)
 * Changed the code so that it uses integer rotation matrices instead
   of floats.
->>>>>>> 9e6e4da9
 
 0.7.3 (WSM)
 * Added the functionality to add inversion symmetry back into the
