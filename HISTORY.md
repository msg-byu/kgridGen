<<<<<<< HEAD
0.5.5 (WSM)
* Changed the point group finding to finding the space group.
=======
0.5.7 (JJ)
* Updated organization of unittests so that fortpy would be able to
  compile them.
=======
0.5.6 (GLWH)
* Added a check to make sure that the length of each "orbit" of
kpoints divided the order of the point group. 

0.5.5 (JJ)
* Made doc strings clearer by specifying the coordinate system of the
  k-points and clarifying that the lattice vector or grid generating
  vectors are the columns of matrices.
* Added a unit test for 'mapKptsIntoFirstBZ' for body-centered_cubic.
>>>>>>> 3fb28048

0.5.4 (WSM)
* Removed fortpy.f90 from the repository and from the makefile (since
  it's only needed for unit testing it doesn't make sense to keep it
  in the repo permanently).

0.5.3 (KL)
* Added a unit test for 'mapKptsIntoFirstBZ' for body-centered_cubic.

0.5.2 (JJ)
* Fixed `mapKptsIntoFirstBZ`. The function now takes a list of k-points, maps them to the
  first unit cell in the Minkowski basis, then looks at the translationally equivalent
  k-points in the eight unit cells that have a vertex at the origin to see if any them lie
  closer to the origin.
* Removed previous unit tests and added a few for body-centered cubic.

0.5.1 (K.L.)
* Changed the driver so that it correctly maps the shift into the Minkowski unit cell.
* Added the first simple cubic unit test for the routine 'mapKptsIntoFirstBZ'.

0.5.0 (K.L.)
* Added a new routine that maps a point into the minkowski unit cell. Mapping the grid into
  the Minkowski unit cell is required before symmetry reduction and moving k-points into
  the first Brillouin zone since different points in the grid are in the same orbitals
  after the grid is mapped into the Minkowski unit cell than were in the same orbitals in
  the original grid in the reciprocal unit cell.
* Rearranged the order of steps in the driver. The driver now maps the k-points into the
  Minkowski unit cell, finds the point group of the Minkowski-reduced basis, symmetry
  reduces the grid, and then moves the k-ponts into the first Brillouin zone. This yields
  an accurate list of k-point orbitals in the Brillouin zone.
* Changed the routine 'mapKptsIntoFirstBZ' so that it takes the k-points into the unit cell
  before mapping the grid into Minkowski space. This fixed some issues with incorrect
  mapping.
* Removed the simple cubic and body-centered cubic unit tests for the routine
  'mapKptsIntoFirstBZ' since fixing the routine made these unit tests void.
* Added error checks in 'mapKptsIntoFirstBZ' to ensure that the Minkowski-reduced basis
  vectors and the reciprocal lattice vectors define equivalent lattices.
* Added error check in 'mapKptsIntoFirstBZ' to ensure that the k-points are mapped into the
  Minkowski unit cell.

0.4.3 (JJ)
* Moved the code inside `mapKptsIntoFirstBZ` that determines how many lattice points
  to look in each direction outside the main for loop since it has no k-point
  dependence.
* Made many changes to `mapKptsIntoFirstBZ`: the k-points are placed in the unit cell,
  transformed to Minkowski space, and then moved to the first Brillouin zone in
  Minkowski space.
* The portion of the code in `mapKptsIntoFirstBZ` that searches for the translationally
  equivalent point nearest the origin was removed. The search is always performed within
  the 8 unit cells that surround the origin.
* All that checks in generateKpoints.f90 that verified two lattices were commensurate
  were made consistent by using the function `equal`.
* Added unit tests for the `mapKptsIntoFirstBZ` for a simple cubic lattice.

0.4.2 (K.L.)
* The body-centered_cubic unit tests folder had somehow been removed, so I readded it from
  a previous commit.

0.4.1 (JJ)
* Mapped points into the unit cell before mapping into the first Brillouin zone in
  `mapKptsIntoFirstBZ`.
* The lattice vectors and not the Minkowski reduced lattice vectors were being implemented
  in `mapKptsIntoFirstBZ`. Replaced `R` with `minkedR` in this routine.
* Fixed descriptions of unit tests in generateKpoints.xml.
* It seemed redundant, for example, to have a unit test file named simple_cubic_kpts.in1
  inside the folder simple_cubic. I renamed the files
  
  simple_cubic/unreduced_klist.in.* -> simple_cubic/klist.in.*
  
  simple_cubic/unreduced_klist.in.vasp.* -> simple_cubic/klist.in.vasp*
  
  simple_cubic/simple_cubic_kpts.out.* -> simple_cubic/klist.out.*
  
  simple_cubic/simple_cubic_kpts.out.vasp.* -> simple_cubic/klist.out.vasp*

  simple_cubic/simple_cubic_wts.out.* -> simple_cubic/weights.out.*  
  
  simple_cubic/simple_cubic_wts.out.vasp* -> simple_cubic/weights.in.vasp*
  
  This was applied to all the Bravais lattices.
  
0.4.0 (GLWH)
* Added a new routine that maps a list of k-points (reduced or not) into the first BZ.
  Needs to be unit tested.
  (Jeremy suggests mapping any k-point into the first unit cell before doing check.)

0.3.12 (K.L.)
* Added unit tests that compare k-point reduction to the results obtained from VASP for the
  rhombohedral and triclinic lattices.

0.3.11 (K.L.)
* Made epsilon bigger in the driver because epsilon was not sufficiently large to correctly 
  identify the symmetry operators for hexagonal lattices.
* Added unit tests that compare k-point reduction to that obtained in VASP for the hexagonal
  crystal class.

0.3.10 (JJ)
* Added unit tests that compare k-point reduction to that obtain in VASP for the tetragonal
  crystal classes.
  
0.3.9 (JJ)
* Had to redo the orthorhombic unit tests since the lattice vectors in VASP are on the rows
  instead of the columns. Added unit tests that compare k-point reduction to that obtain in
  VASP for the monoclinic crystal classes.

0.3.8 (JJ)
* Added unit tests that compare k-point reduction to that obtain in VASP for primitive,
  base-centered, body-centered, and face-centered, orthorhombic lattices.

0.3.7 (JJ)
* Added unit tests that compare k-point reduction to that obtain in VASP for simple,
  body-centered, and face-centered, cubic lattices.

0.3.6 (K.L.)
* Added more unit tests for tetragonal lattices.

0.3.5 (K.L.)
* Removed nirrkpts from 'driver.f90'.
* Added unit tests for tetragonal lattices.
* The error for the grid generating vectors being larger than the reciprocal unit cell
  occurred when it shouldn't have when the determinant of the matrix K was negative. This
  same error also didn't occur when it should have when the determinant of the matrix R was
  negative. I fixed this by taking the absolute value of each determinant when this error
  was tested for in each subroutine of 'generatekpoints.f90'.

0.3.4
* Reverted subroutine 'symmetryReduceKpointList' to Revision 0.3.2 (removed optional
  output 'nirrkpts'). Unit tests that compare symmetry reduction to VASP will manually
  be verified to ensure the correct reduction before creating the irreducible k-points to
  compare.

0.3.3
* Added an optional output 'nirrkpts' for 'symmetryReduceKpointList' that gives the
  number of irreducible k-points. The motivation was to be able to create unit tests
  that would compare our k-point reduction to that obtained in VASP.
* Added unit tests that compare k-point reduction to that obtain in VASP for simple
  cubic and face-centered cubic lattices.

0.3.2
* Added 10 unit tests for monoclinic, base-centered monoclinic, hexagonal, rhombohedral,
  and triclinic lattices.

0.3.1
* Added an additional routine, one that combines the "generateFullKpointList" and
"symmetryReduceKpointList" into a single call. This is the use case most users would want.

0.2.9
* Added 10 unit tests for base-centered orthorhombic, body-centered orthorhombic, and
  face-centered orthorhombic.

0.2.8
* Added unit tests for body-centered tetragonal and orthorhombic lattices.

0.2.7
* Added unit tests for face-centered cubic lattices.
* Fixed small bug associated with space between xml documentation and subroutine
  declaration introduced in 0.2.6.

0.2.6
* The warning associated with a shift outside the first k-point cell had the arguments of
  bring_into_cell in the wrong order.
* Changed a few error messages from 'the k-grid vectors are not linearly dependent' to
  'the k-grid vectors are linearly dependent'.
* The k-point index of the unreduced k-point and the rotated k-point were different when
  the rotation operator was the identity. The shift was removed from the unreduced k-point
  whereas it wasn't for the rotated k-point. This was fixed by calculating the rotated
  k-point's index before adding the shift back on.
* Removed repeated code found in symmetryReduceKpointList.
* Fixed an issue where the k-point that represented an orbit was wrong. Instead of having
  iFirst point from cOrbit to the index of the k-point that represented the orbit, changed
  it so that cOrbit pointed to the index of the point in UnreducedKpList.
  ```
  ! iFirst(cOrbit) = idx
  iFirst(cOrbit) = iUnRdKpt
  ```
  
0.2.5
* Enforced line breaks at 90 characters to help readability
* Fixed the O(N^2) problem that Martijn pointed out (fortran intrinsics
  "count" and "minloc" are implicitly O(N^2) ). Actually makes a HUGE difference
  for large cases. The O(N^2) problem was introduced sometime after the initial working
  copy (0.0.2 or so).
* Removed the check for off-kgrid-lattice k-points inside of "findKptIndex"
* Some of the unit tests are not working yet.

0.2.4
* Deleted a portion of the code in symmetryReduceKpointList that was a copy of code in
  findKptIndex. This fixed a bug.
* Started enforcing new lines when line length exceeded 70 characters.
* Tidied up HISTORY.md and findKptIndex.
* Made it so the offset in generateFullKpointList always lies within the first unit cell.
 
* Added a few more unit tests for simple cubic lattices.

0.2.3 
* Added new unit tests for body-centered, cubic lattices.

0.2.2
* Fixed finite precision issues related to eps.
* Added a few unit tests for simple cubic lattices.
* Added an additional fail safe test.

0.2.1
* Bug fix: fixed finite precision error when checking if a rotated kpoint is off the
  k-grid. Was using an epsilon check without using abs() and when the values were
  negative, the check incorrectly failed. Replaced the condition with the "equal" function
  from numerical_utilities module. Should have been using that all along anyway---I coded
  it up so that I wouldn't make these kinds of mistakes! Replaced the line:
 ```if (any((matmul(invK,roKpt) - nint(matmul(invK,roKpt))) > eps)) then```
 with
 ```if (.not. equal(matmul(invK,roKpt), nint(matmul(invK,roKpt)), eps)) then```
      
0.2.0
* Bug fixes, redefinition of shift. Arbitrary shifts seem to do the right thing. If a
  rotation maps a kpoint onto a point not in original list, its skipped (as we want---no
  expansion of the original list). Earlier cases seem to still work with these changes.
  Time for the unit tests now. 

0.1.1
* Included a write-up from Rod that describes how the SNF is used to map points into
  "group coordinates". This is a key idea for the O(N) algorithm, which uses the mapping
  as a hash function for the kpoint list.

0.1.0
* Added functionality for an arbitrary shift. Seems to be working (tried several cases by
  hand). Next thing we need is a large collection of unit tests.

<<< Note, still need to add functionality for skipping rotations that move a k-grid point
off the k-grid lattice. This can happen for strange shifts---which we should avoid, but it
would be nice for the code to do the right thing anyhow. >>> 

0.0.3


* Somehow, and old, incomplete copy got pushed and v. 0.0.2, if it was complete, got lost.
  This version seems to be working again, with the same functionality.


0.0.2
* Added files from laptop. First working copy.

0.0.1

* Initial import of rough, working copy of the folding code. Relies on routines in symlib
  (getPointGroup, SNF, HNF, etc.)

*Somehow, an old, incomplete copy got pushed and v. 0.0.2, if it was complete, got lost.
 This version seems to be working again, with the same functionality.
<|MERGE_RESOLUTION|>--- conflicted
+++ resolved
@@ -1,11 +1,10 @@
-<<<<<<< HEAD
-0.5.5 (WSM)
+0.5.8 (WSM)
 * Changed the point group finding to finding the space group.
-=======
+
 0.5.7 (JJ)
 * Updated organization of unittests so that fortpy would be able to
   compile them.
-=======
+
 0.5.6 (GLWH)
 * Added a check to make sure that the length of each "orbit" of
 kpoints divided the order of the point group. 
@@ -15,7 +14,6 @@
   k-points and clarifying that the lattice vector or grid generating
   vectors are the columns of matrices.
 * Added a unit test for 'mapKptsIntoFirstBZ' for body-centered_cubic.
->>>>>>> 3fb28048
 
 0.5.4 (WSM)
 * Removed fortpy.f90 from the repository and from the makefile (since
