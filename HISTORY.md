--- conflicted
+++ resolved
@@ -1,11 +1,10 @@
-0.8.0 (WSM)
-<<<<<<< HEAD
+0.9.0 (WSM)
 * Added relative and absolute tolerances to the calling interfaces of
   the subroutines.
-=======
+
+0.8.0 (WSM)
 * Added code that allows for the entire k-point folding routine to be
   python wrapped.
->>>>>>> 79bff648
 
 0.7.3 (WSM)
 * Added the functionality to add inversion symmetry back into the
