<<<<<<< HEAD
0.2.2 Fixed finite precision issues related to eps. Added a few unit tests for simple cubic
      lattices. Added an additional fail safe test.
=======
0.2.1 Bug fix: fixed finite precision error when checking if a rotated kpoint is off the k-grid. Was
using an epsilon check without using abs() and when the values were negative, the check incorrectly
failed. Replaced the condition with the "equal" function from numerical_utilities module. Should
have been using that all along anyway---I coded it up so that I wouldn't make these kinds of
mistakes!

The line:
        if (any((matmul(invK,roKpt) - nint(matmul(invK,roKpt))) > eps)) then

with
       if (.not. equal(matmul(invK,roKpt), nint(matmul(invK,roKpt)), eps)) then
>>>>>>> 49dba284

0.2.0 Bug fixes, redefinition of shift. Arbitrary shifts seem to do the right thing. If a rotation
maps a kpoint onto a point not in original list, its skipped (as we want---no expansion of the
original list). Earlier cases seem to still work with these changes. Time for the unit tests now. 

0.1.1 Included a write-up from Rod that describes how the SNF is used to map points into "group
coordinates". This is a key idea for the O(N) algorithm, which uses the mapping as a hash
function for the kpoint list.

0.1.0 Added functionality for an arbitrary shift. Seems to be working (tried several cases by
hand). Next thing we need is a large collection of unit tests.

<<< Note, still need to add functionality for skipping rotations that move a k-grid point off the
k-grid lattice. This can happen for strange shifts---which we should avoid, but it would be nice for
the code to do the right thing anyhow. >>> 

0.0.3 Somehow, and old, incomplete copy got pushed and v. 0.0.2, if it was complete, got lost. This
version seems to be working again, with the same functionality.

0.0.2 Added files from laptop. First working copy.

0.0.1 Initial import of rough, working copy of the folding code. Relies on routines in symlib
(getPointGroup, SNF, HNF, etc.)<|MERGE_RESOLUTION|>--- conflicted
+++ resolved
@@ -1,7 +1,7 @@
-<<<<<<< HEAD
+
 0.2.2 Fixed finite precision issues related to eps. Added a few unit tests for simple cubic
       lattices. Added an additional fail safe test.
-=======
+      
 0.2.1 Bug fix: fixed finite precision error when checking if a rotated kpoint is off the k-grid. Was
 using an epsilon check without using abs() and when the values were negative, the check incorrectly
 failed. Replaced the condition with the "equal" function from numerical_utilities module. Should
@@ -10,10 +10,8 @@
 
 The line:
         if (any((matmul(invK,roKpt) - nint(matmul(invK,roKpt))) > eps)) then
-
 with
        if (.not. equal(matmul(invK,roKpt), nint(matmul(invK,roKpt)), eps)) then
->>>>>>> 49dba284
 
 0.2.0 Bug fixes, redefinition of shift. Arbitrary shifts seem to do the right thing. If a rotation
 maps a kpoint onto a point not in original list, its skipped (as we want---no expansion of the
