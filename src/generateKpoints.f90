--- conflicted
+++ resolved
@@ -563,10 +563,7 @@
     call matrix_inverse(Avecs, Ainv)
     call matrix_inverse(Bvecs, Binv)
     call generateFullKpointList(Binv, Ainv, shift, qList, eps)
-<<<<<<< HEAD
-
-=======
->>>>>>> c9bee136
+    
     if (size(qList,1)/= n) stop "Found the wrong number of q points (or 'n' was wrong)"
     qPoints = qList
     call mapKptsIntoBZ(Ainv, qpoints, eps)
