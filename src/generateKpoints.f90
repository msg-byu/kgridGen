  MODULE kpointGeneration
  use num_types
  use numerical_utilities, only: equal
  use vector_matrix_utilities
  use rational_mathematics, only: HermiteNormalForm, SmithNormalForm
  use symmetry
  implicit none

  private
  public generateIrredKpointList, generateFullKpointList, symmetryReduceKpointList, &
       & mapKptsIntoFirstBZ
CONTAINS
  !!<summary> Move a list of k-points into the first Brillioun zone: by applying
  !!translational symmetry, find the set of k-points equivalent to the input set that
  !!is closer to the origin than any other equivalent set. The input set is modified by
  !!this routine. </summary>
  !!<parameter regular="true" name="R"> Matrix of reciprocal lattice vectors as columns of
  !!a 3x3 array. </parameter>
  !!<parameter regular="true" name="KpList"> The list of k-points. </parameter>
  !!<parameter regular="true" name="eps_"> A finite precision parameter. (optional)
  !!</parameter>
  !!<local name="minkedR"> The basis of the reciprocal lattice in Minkowski space. </local>
  subroutine mapKptsIntoFirstBZ(R, KpList, eps_)
    !! <local name="minkedR" dimension="(3,3)"> "The basis of the reciprocal lattice in Minkowski space. </local>
    Real(dp), intent(in)   :: R(3,3)
    real(dp), intent(inout):: KpList(:,:) ! First index over k-points, second coordinates
    real(dp), intent(in), optional :: eps_
    real(dp)  :: minkedR(3,3), kpt(3), shift_kpt(3), minkedRinv(3,3), Rinv(3,3), M(3,3)
    real(dp)  :: Minv(3,3)
    real(dp)  :: minLength, length, eps
    integer   :: ik, nk, i, j, k
    logical   :: err ! flag for catching errors
    
    if(.not. present(eps_)) then
       eps = 1e-10_dp
    else
       eps =  eps_
    endif
 
    call matrix_inverse(R, Rinv, err)
    if (err) then
       write(*,*) "ERROR: (mapKptsIntoFirstBZ in generateKpoints.f90):"
       write(*,*) "The reciprocal lattice vectors are linearly dependent."
       stop
    endif

    call minkowski_reduce_basis(R, minkedR, eps)
    call matrix_inverse(minkedR, minkedRinv, err)
    if (err) then
       write(*,*) "ERROR: (mapKptsIntoFirstBZ in generateKpoints.f90):"
       write(*,*) "The Minkowski reduced lattice vectors are linearly dependent."
       stop
    endif
    
    nk = size(KpList, 1)
    call matrix_inverse(minkedR, minkedRinv, err)
    M = matmul(minkedRinv, R)
    if (.not. equal(M, nint(M), eps)) then
       write(*,*) "ERROR: (mapKptsIntoFirstBZ in generateKpoints.f90):"
       write(*,*) "The Minkowski-reduced basis vectors and the reciprocal& 
            & lattice vectors define different lattices."
       write(*,*) "The Minkowski-reduced basis vectors should be integer& 
            & combinations of the reciprocal lattice vectors."
       stop
    endif
    
    call matrix_inverse(M, Minv, err)
    if (err) then
       write(*,*) "ERROR: (mapKptsIntoFirstBZ in generateKpoints.f90):"
       write(*,*) "The Minkowski transformation matrix is non-invertible."
       stop
    endif
    
    if (.not. equal(Minv, nint(Minv), eps)) then
       write(*,*) "ERROR: (mapKptsIntoFirstBZ in generateKpoints.f90):"
       write(*,*) "The Minkowski-reduced basis vectors and the reciprocal& 
            & lattice vectors define different lattices."
       write(*,*) "The reciprocal lattice vectors should be integer& 
            & combinations of the Minkowski-reduced basis vectors."
       stop
    endif
    
    do ik = 1, nk
       kpt = KpList(ik,:)
       ! Move the k-point into the first unit cell in the Minkowski basis.
       call bring_into_cell(kpt, minkedRinv, minkedR, eps)
       KpList(ik,:) = kpt
       minLength = norm(kpt)
       
       ! Look at the eight translationally equivalent k-points in the unit cells that
       ! have a vertex at the origin to see if one of them is closer.
       do i = -1, 0
          do j = -1, 0
             do k = -1, 0
                shift_kpt = i*minkedR(:,1) + j*minkedR(:,2) + k*minkedR(:,3) + kpt
                length = norm(shift_kpt)
                ! write(*,'("shift_kpt: ",3(f6.3,1x))') shift_kpt
                if((length + eps) < minLength) then
                   ! write(*,'("n: ",3x,f4.1)') length
                   minLength = length
                   KpList(ik,:) = shift_kpt
                endif
             enddo
          enddo
       enddo
    enddo
  endsubroutine mapKptsIntoFirstBZ
  
  !!<summary>Reduce k-points to irreducible set. Takes a list of translationally distinct,
  !! but not rotationally distinct, k-points and reduces them by the given point group.
  !! </summary>
  !!<parameter regular="true" name="K"> Matrix of grid generating vectors as columns of a
  !! 3x3 array. </parameter>
  !!<parameter regular="true" name="R"> Matrix of reciprocal lattice vectors as columns of
  !! a 3x3 array. </parameter>
  !!<parameter regular="true" name="kLVshift"> Offset (shift) of the k-grid in fractions
  !! of k-grid vectors. </parameter>
  !!<parameter regular="true" name="IrrKpList"> List of symmetry-reduced k-points in
  !! Cartesian coordinates. </parameter>
  !!<parameter regular="true" name="weights"> "Weights" of k-points (length of each orbit).
<<<<<<< HEAD
  !!</parameter>
  !!<parameter regular="true" name="eps_">Finite precision parameter (optional)</parameter>
  subroutine generateIrredKpointList(A,B_vecs,at,K, R, kLVshift, IrrKpList, weights, eps_)
    real(dp), intent(in) :: K(3,3), A(3,3)
=======
  !! </parameter>
  !!<parameter regular="true" name="eps_"> Finite precision parameter (optional).
  !! </parameter>
  subroutine generateIrredKpointList(K, R, kLVshift, IrrKpList, weights, eps_)
    real(dp), intent(in) :: K(3,3)
>>>>>>> 3fb28048
    real(dp), intent(in) :: R(3,3)
    real(dp), intent(in) :: kLVshift(3)
    real(dp), pointer    :: IrrKpList(:,:), B_vecs(:,:)
    integer, pointer     :: weights(:)
    real(dp), intent(in), optional:: eps_
<<<<<<< HEAD
    integer, intent(inout)  :: at(:)

=======
>>>>>>> 3fb28048
    real(dp), pointer    :: KpList(:,:)
    real(dp), pointer    :: pgOps(:,:,:), trans(:,:)
    real(dp)             :: eps

    if(.not. present(eps_)) then
       eps = 1e-10_dp
    else
       eps =  eps_
    endif
    
    ! call get_lattice_pointGroup(R, pgOps, eps)
    call get_spaceGroup(A,at,B_vecs,pgOps,trans, .True., eps_=eps)
    call generateFullKpointList(K, R, kLVshift, KpList, eps)
    call symmetryReduceKpointList(K, R, kLVshift, KpList, pgOps, IrrKpList, weights, eps)
  endsubroutine generateIrredKpointList

  !!<summary> Takes two lattices, a generating lattice (K) and the reciprocal lattice (R),
  !! and generates all the points of K that are inside one unit cell of R. </summary>
  !!<parameter name="K" regular="true"> 3x3 matrix. Columns are the generating vectors of
  !! the k-grid </parameter>
  !!<parameter name="R" regular="true"> 3x3 matrix. Columns are the reciprocal lattice
  !! vectors </parameter>
  !!<parameter name="kLVshift" regular="true"> Fractional shift of the k-grid. Given as
  !! fractions of the generating k-grid vectors. </parameter> 
  !!<parameter name="KpList" regular="true"> List of unreduced k-points in Cartesian
  !! coordinates. </parameter>
  subroutine generateFullKpointList(K, R, kLVshift, KpList, eps_)
    real(dp), intent(in) :: K(3,3)
    real(dp), intent(in) :: R(3,3)
    real(dp), intent(in) :: kLVshift(3)
    real(dp), pointer    :: KpList(:,:)
    real(dp), intent(in), optional:: eps_   

    real(dp) :: Kinv(3,3) ! Inverse of the k-grid cell 
    real(dp) :: Rinv(3,3) ! Inverse of reciprocal cell
    real(dp) :: eps ! Finite precision parameter
    real(dp) :: cartShift(3), bicCartShift(3) ! k-grid shifts in Cartesian coordinates
    integer  :: S(3,3), H(3,3), B(3,3) ! Integer matrices for HNF conversion
    integer  :: n ! Number of k-points (i.e., index of kgrid lattice, a.k.a. volume factor)
    integer  :: a, c, f ! Diagonal entries of the HNF matrix
    integer  :: iK, jK, kK ! loop counters of k-point generating vectors
    integer  :: iKP ! loop over k-points
    integer  :: idx ! index (ordinal number) of k-point
    logical  :: err ! flag for catching errors

    real(dp) :: intMat(3,3)
    integer  :: i

    ! real(dp) :: test1(3,3) ! Inverse of the k-grid cell
    ! real(dp) :: test2(3,3) ! Inverse of the k-grid cell
    ! integer  :: i
    
    if(.not. present(eps_)) then
       eps = 1e-10_dp
    else
       eps =  eps_
    endif

    ! Check for valid inputs
    if (abs(determinant(K)) > abs(determinant(R))+eps) then
       write(*,*) "ERROR (generateFullKpointList in generateKpoints.f90):"
       write(*,*) "The k-point generating lattice vectors have a unit cell &
            &larger than the reciprocal lattice."
       stop
    endif
    call matrix_inverse(K,Kinv,err)
    if (err) then
       write(*,*) "ERROR: (generateFullKpointList in generateKpoints.f90):"
       write(*,*) "The kgrid generating vectors are linearly dependent."
       stop
    endif

    ! write(*,'(3("M1: ",3(1x,f50.30),/))') (tmpM1(i,:),i=1,3)
    ! write(*,'(3("M2: ",3(1x,f50.30),/))') (tmpM2(i,:),i=1,3)
    ! write(*, *) equal(matmul(Kinv,R), nint(matmul(Kinv,R)), eps)
    ! write(*,'(3("K: ",3(1x,f11.7),/))') (K(i,:),i=1,3)
    ! test1 = matmul(Kinv,R)
    ! test2 = nint(matmul(Kinv,R))
    ! write(*,'(3("test1: ",3(1x,f11.7),/))') (test1(i,:),i=1,3)
    ! write(*,'(3("test2: ",3(1x,f11.7),/))') (test2(i,:),i=1,3)

    intMat = matmul(Kinv,R)
    write(*,'(3("test1: ",3(1x,f11.7),/))') (intMat(i,:),i=1,3)

    
    if (.not. equal(matmul(Kinv,R), nint(matmul(Kinv,R)), eps)) then
    ! if (any(matmul(Kinv,R) -  nint(matmul(Kinv,R)) > eps)) then
       write(*,*) "ERROR: (generateFullKpointList in generateKpoints.f90):"
       stop "The point generating vectors and the reciprocal lattice are incommensurate."
    endif
    call matrix_inverse(R,Rinv,err)
        if (err) then
       write(*,*) "ERROR: (generateFullKpointList in generateKpoints.f90):"
       write(*,*) "The reciprocal lattice vectors are linearly dependent."
       stop
    endif
    cartShift = matmul(K,kLVshift)
    bicCartShift = cartShift ! The k-grid shift, but bring into cell
    call bring_into_cell(bicCartShift, Kinv, K, eps)
    
    if (.not. equal(cartShift, bicCartShift, eps)) then
       write(*,*) "WARNING: (generateFullKpointList in generateKpoints.f90)"
       write(*,*) "The given shift was outside the first k-grid cell. By translational"
       write(*,*) "symmetry, this is always equivalent to a shift inside the cell."
    endif
    
    ! Integer transformation matrix that takes K to R, not necessarily HNF at the outset
    S = nint(matmul(Kinv,R))
    ! Find the HNF of S, store it in H (B is the transformation matrix)
    call HermiteNormalForm(S,H,B)

    ! This the volume ratio between R and K, i.e., the number of unreduced k-points
    n = determinant(H) 
    a = H(1,1); c = H(2,2); f = H(3,3)
    allocate(KpList(n,3))
    ! Generate a list of k-points (not necessarily all in one unit cell but)
    ! which are unique under lattice translations
    do iK = 0, a-1
       do jK = 0, c-1
          do kK = 0, f-1
             !ordinal counter for k-points;
             !converted to base-10 from mixed-radix number of HNF diagonal entries
             idx = f*c*iK + f*jK + kK + 1
             ! compute Cartesian coordinates of the k-point
             KpList(idx,:) = matmul(K,(/iK, jK, kK/)) + cartShift
          enddo
       enddo
    enddo
    
    ! Bring each k-point into the first unit cell
    do iKP = 1,n
       call bring_into_cell(KpList(iKP,:),Rinv,R,eps)
    enddo

  END subroutine generateFullKpointList

  !!<summary> Reduce k-points to irreducible set. Takes a list of translationally distinct,
  !! but not rotationally distinct, k-points and reduces them by the given point group.
  !!</summary>
  !!<parameter regular="true" name="K"> Matrix of grid generating vectors as columns of a
  !! 3x3 array. </parameter>
  !!<parameter regular="true" name="R"> Matrix of reciprocal lattice vectors as columns of
  !! a 3x3 array. </parameter>
  !!<parameter regular="true" name="kLVshift"> Offset (shift) of the k-grid in fractions
  !! of k-grid vectors. </parameter>
  !!<parameter regular="true" name="UnreducedKpList"> Unreduced k-point list in Cartesian
  !! coordinates. </parameter>
  !!<parameter regular="true" name="SymOps"> Integer rotation matrices in the coordinates
  !! of the lattice basis). </parameter>
  !!<parameter regular="true" name="ReducedList"> List of symmetry-reduced k-points in
  !! Cartesian coordinates. </parameter>
  !!<parameter regular="true" name="weights"> "Weights" of k-points (length of each orbit).
  !! </parameter>
  !!<parameter regular="true" name="eps_"> Finite precision parameter (optional).
  !! </parameter>
  subroutine symmetryReduceKpointList(K, R, kLVshift, UnreducedKpList, SymOps, &
       ReducedList, weights, eps_)
    real(dp), intent(in) :: K(3,3), R(3,3) 
    real(dp), intent(in) :: kLVshift(3) 
    real(dp), intent(in) :: UnreducedKpList(:,:) 
    real(dp), intent(in) :: SymOps(:,:,:) ! Last slot is op # index, first two are 3x3
    real(dp), pointer    :: ReducedList(:,:)
    integer, pointer     :: weights(:) 
    real(dp), optional   :: eps_

    integer :: iOp, nOps, iUnRdKpt, nUR, cOrbit, idx, i, sum
    integer :: hashTable(size(UnreducedKpList,1))
    integer :: iFirst(size(UnreducedKpList,1)), iWt(size(UnreducedKpList,1))
    real(dp):: InvK(3,3) ! Inverse of kgrid matrix
    real(dp):: InvR(3,3) ! Inverse of reciprocal lattice
    real(dp):: urKpt(3), roKpt(3) ! unrotated k-point, rotated k-point
    real(dp):: shift(3) ! Shift of k-grid lattice in Cartesian coordinates
    integer :: N(3,3) ! Integer transformation that takes K to R
    ! HNF, SNF transform matrices, SNF, diag(SNF)
    integer :: H(3,3), L(3,3), Ri(3,3), S(3,3), D(3) 
    real(dp):: eps
    logical :: err
    integer zz
    
    if(.not. present(eps_)) then
       eps = 1e-10_dp
    else
       eps =  eps_
    endif
        
    call matrix_inverse(K, InvK, err, eps)
    if (err) then
       write(*,*) "ERROR: (symmetryReduceKpointList in generateKpoints.f90)"
       stop "The k-grid vectors that were passed in are linearly dependent."
    END if

    call matrix_inverse(R, InvR, err, eps)
    if (err) then
       write(*,*) "ERROR: (symmetryReduceKpointList in generateKpoints.f90)"
       stop "The reciprocal lattice vectors are linearly dependent."
    END if    
    !! Check for valid inputs
    ! Make sure kgrid is commensurate with reciprocal cell
    ! if (any(matmul(InvK,R) -  nint(matmul(InvK,R)) > eps)) then
    if (.not. equal(matmul(InvK,R), nint(matmul(InvK,R)), eps)) then
       write(*,*) "ERROR: (symmetryReduceKpointList in generateKpoints.f90):"
       write(*,*) "The point generating vectors and the reciprocal lattice are &
            &incommensurate."
       write(*,*) "The reciprocal lattice should be an integer multiple of&
            & the generating lattice vectors."
       stop
    endif
        
    ! Make sure that kgrid is no bigger than reciprocal cell
    ! This determinant check could cause problems for 1-kpoint cases because
    ! eps isn't scaled by the size of the elements the matrices K or R.
    If (abs(determinant(K)) > abs(determinant(R))+eps) then
       write(*,*) "ERROR (symmetryReduceKpointList in generateKpoints.f90):"
       write(*,*) "The k-point generating lattice vectors define a unit cell larger&
            & than the reciprocal lattice."
       write(*,*) "This doesn't make sense. There should be at least 1 k-point per &
            &reciprocal cell."
       stop
    endif
    
    ! Put the shift in Cartesian coordinates.
    shift = matmul(K,kLVshift)
    ! Integer transformation matrix that takes K to R, not necessarily HNF at the outset
    N = nint(matmul(InvK,R))
    ! Find the HNF of N, store it in H (B is the transformation matrix)
    call HermiteNormalForm(N,H,L)
    ! Left side of transform will be used later, right side (Ri) will not be.
    call SmithNormalForm(H,L,S,Ri)

    ! Diagonal of the SNF.
    D = (/S(1,1),S(2,2),S(3,3)/)

    ! write(*,'(3(1x,i3))') (H(i,:),i=1,3)
    ! write(*,*) 
    ! write(*,'(3(1x,i3))') (S(i,:),i=1,3)
    ! write(*,'("InvK")')
    ! write(*,'(3(1x,f7.3))') (InvK(i,:),i=1,3)
    cOrbit = 0 ! Count how many unique orbits there are. I.e., the number of unique kpoints
    nOps = size(SymOps,3) ! Number of symmetry operators in the point group
    nUR = size(UnreducedKpList,1) ! Number of unreduced kpoints
    hashTable = 0 ! Use a hash table to keep track of symmetrically-equivalent kpoints
    iFirst = 0 ! store the index of the first kpoint in an orbit
    iWt = 0 ! count the number of members of each orbit
    do iUnRdKpt = 1,nUR ! Loop over each k-point and mark off its symmetry brothers
       zz = 0       
       urKpt = UnreducedKpList(iUnRdKpt,:) ! unrotated k-point (shorter name for clarity)
       idx = findKptIndex(urKpt-shift, InvK, L, D)       
       if (hashTable(idx)/=0) cycle ! This k-point is already on an orbit, skip it
       cOrbit = cOrbit + 1
       hashTable(idx) = cOrbit
       iFirst(cOrbit) = iUnRdKpt
       iWt(cOrbit) = 1
       ! write(*,'("urKpt: ",3(f6.3,1x),i3)') urKpt
       ! write(*,'("index: ",i7)') idx
       do iOp = 1,nOps ! Loop over each symmetry operator, applying it to each k-point
          ! Rotate the k-point
          roKpt = matmul(SymOps(:,:,iOp),urKpt)
          ! write(*,'(/,"Operator:",i3)') iOp
          ! write(*,'(3(1x,f7.3))') (SymOps(i,:,iOp),i=1,3)
          ! write(*,'("shift: ",3(f6.3,1x),i3)') shift
          ! write(*,'("kpoint in lattice coords: ",3(f6.3,1x))') matmul(InvR,roKpt)
          
          ! Make sure the rotated k-point is still part of the kgrid. If not, cycle
          call bring_into_cell(roKpt, InvR, R, eps)
          
          ! write(*,'("roKpt: ",3(f6.3,1x),i3)') roKpt
          ! write(*,'("into cell: ",3(f6.3,1x),i3)') roKpt
          ! write(*,'("icKpt: ",3(f6.3,1x),i3)') roKpt
          ! Unshift the k-point temporarily to check if it still is a member of the lattice
          roKpt = roKpt - shift
          ! write(*,'("no shift: ",3(f6.3,1x),i3)') roKpt          
          
          if (.not. equal(matmul(invK,roKpt), nint(matmul(invK,roKpt)), eps)) then
             zz = zz + 1
             cycle
          endif
          ! write(*,'(3(1x,f7.3))') (SymOps(i,:,iOp),i=1,3)          
          
          idx = findKptIndex(roKpt, InvK, L, D)
          ! write(*,'("rotated index: ",i7)') idx          
          ! Reshift the k-point before finding its index
          roKpt = roKpt + shift
          ! write(*,'("with shift: ",3(f6.3,1x),i3)') roKpt
          
          ! write(*,'("shKpt: ",3(f6.3,1x),i3)') roKpt
          ! idx = findKptIndex(roKpt, InvK, L, D)
          ! write(*,'("Op#",1x,i2,5x,"rkpt: ",3(f6.3,1x),5x,"idx: ",i4)') iOp,roKpt,idx
          ! Is this a new addition to the orbit?
          if (hashTable(idx)==0) then
             ! write(*,'(/,"Operator:",i3)') iOp 
             ! write(*,'(3(1x,f7.3))') (SymOps(i,:,iOp),i=1,3)
             ! write(*,'("roKpt: ",3(f6.3,1x),i3)') roKpt
             ! write(*,'("Op#",1x,i2,5x,"rkpt: ",3(f6.3,1x),5x,"idx: ",i4)') iOp,roKpt,idx
             
             ! print *,"point added"
             hashTable(idx) = cOrbit
             ! if so increase the number of members of this orbit by 1
             iWt(cOrbit)=iWt(cOrbit)+1
          endif
       enddo
       ! print *,'zz ',zz
       ! write(*,'(/,"iWt: ",i4)') iWt(cOrbit)
    enddo
    ! write(*,*) "Hash table:"
    do i = 1, nUr
       ! write(*,'("kpt#:",i3,3x,"index:",i3)') i, hashTable(i)
    enddo
    ! Now that we have the hash table populated, make a list of the irreducible k-points
    ! and their corresponding weights.
    sum = 0
    allocate(ReducedList(cOrbit,3),weights(cOrbit))
    weights = iWt(1:cOrbit)
    do i = 1, cOrbit
       sum = sum + weights(i)
       ReducedList(i,:) = UnreducedKpList(iFirst(i),:)
    enddo

    
    ! ******** Consistency checks ********   
    ! Check that the orbit length divides the group order
    do i = 1, cOrbit
       if (mod(nOps, weights(i)) /= 0) then
          write(*,*) "ERROR: (symmetryReduceKpointList in generateKpoints.f90)"
          write(*,*) "The length of an orbit did not divide the group size"
          write(*,'("Group size:",i3,"   Orbit length:",i3)') nOps, weights(i)
          stop
       endif
    enddo

    ! Check for closure on the orbits
    !
    ! Code still pending...
    
    ! Fail safe checks
    if (any(hashTable==0)) then
       write(*,*) "ERROR: (symmetryReduceKpointList in generateKpoints.f90)"
       write(*,*) "At least one k-point in the unreduced list was not included in &
            &any of the orbits of the symmetry group."
       stop
    endif
    
    if (size(UnreducedKpList,1)/real(size(weights)) > size(SymOps,3)) then
       write(*,*) "ERROR: (symmetryReduceKpointList in generateKpoints.f90)"
       write(*,*) "The ratio of unreduced to reduced kpoints is larger than the size &
            &of the point group."
       stop
    endif
    
    if (sum /= nUR) then
       write(*,*) "ERROR: (symmetryReduceKpointList in generateKpoints.f90)"
       write(*,*) "The weighted sum of reduced k-points is not equal to the number of&
            & unreduced k-points."
       write(*,'("Sum of irr kpoints: ",i7," # of Unred. points:",i7)') sum, nUR
       stop
    endif
    
  CONTAINS
    ! This function takes a k-point in Cartesian coordinates and "hashes" it into a
    ! single number, corresponding to its place in the k-point list.
    function findKptIndex(kpt, InvK, L, D)
      integer              :: findKptIndex ! index of the k-point (base 10, 1..n)
      ! The k-point, matrix inverse of the k-grid generating vecs
      real(dp), intent(in) :: kpt(3), InvK(3,3) 
      ! Left transform for SNF conversion, diagonal of SNF
      integer,  intent(in) :: L(3,3), D(3) 
      real(dp) :: gpt(3)

      gpt = matmul(InvK,kpt) ! k-point is now in lattice coordinates
!!      if (.not. equal(gpt, nint(gpt), eps)) then ! kpt is not a lattice point of K
!!         write(*,*) "ERROR: (findKptIndex in kpointGeneration)"
!!         write(*,*) "The k-point is not a lattice point of the generating vectors."
!!         stop
!!      END if
      ! Convert the k-point to group coordinates and bring into first unit cell
      gpt = modulo(matmul(L,nint(gpt)),D)
      ! Convert from "group" coordinates (a 3-vector) to single base-10 number
      ! between 1 and nUr
      ! write(*,*) "index inside", int(gpt(1)*D(2)*D(3) + gpt(2)*D(3) + gpt(3) + 1)
      
      findKptIndex = int(gpt(1)*D(2)*D(3) + gpt(2)*D(3) + gpt(3) + 1)  ! Hash of the kpt
    END function findKptIndex

  END subroutine symmetryReduceKpointList
  
END MODULE kpointGeneration<|MERGE_RESOLUTION|>--- conflicted
+++ resolved
@@ -118,28 +118,21 @@
   !!<parameter regular="true" name="IrrKpList"> List of symmetry-reduced k-points in
   !! Cartesian coordinates. </parameter>
   !!<parameter regular="true" name="weights"> "Weights" of k-points (length of each orbit).
-<<<<<<< HEAD
   !!</parameter>
   !!<parameter regular="true" name="eps_">Finite precision parameter (optional)</parameter>
+  !!<parameter regular="true" name="A">The real space lattice vector.</parameter>
+  !!<parameter regular="true" name="B_vecs">The basis vectors of the lattice in lattice
+  !!coordinates.</parameter>
+  !!<parameter regular="true" name="at">Atomic occupancy list.</parameter>
   subroutine generateIrredKpointList(A,B_vecs,at,K, R, kLVshift, IrrKpList, weights, eps_)
     real(dp), intent(in) :: K(3,3), A(3,3)
-=======
-  !! </parameter>
-  !!<parameter regular="true" name="eps_"> Finite precision parameter (optional).
-  !! </parameter>
-  subroutine generateIrredKpointList(K, R, kLVshift, IrrKpList, weights, eps_)
-    real(dp), intent(in) :: K(3,3)
->>>>>>> 3fb28048
     real(dp), intent(in) :: R(3,3)
     real(dp), intent(in) :: kLVshift(3)
     real(dp), pointer    :: IrrKpList(:,:), B_vecs(:,:)
     integer, pointer     :: weights(:)
     real(dp), intent(in), optional:: eps_
-<<<<<<< HEAD
     integer, intent(inout)  :: at(:)
 
-=======
->>>>>>> 3fb28048
     real(dp), pointer    :: KpList(:,:)
     real(dp), pointer    :: pgOps(:,:,:), trans(:,:)
     real(dp)             :: eps
