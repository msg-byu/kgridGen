--- conflicted
+++ resolved
@@ -134,30 +134,22 @@
   !!<parameter regular="true" name="A">The real space lattice vectors.</parameter>
   !!<parameter regular="true" name="AtBas">The atomic basis in lattice coordinates.</parameter>
   !!<parameter regular="true" name="at">Atomic occupancy list.</parameter>
-<<<<<<< HEAD
-  subroutine generateIrredKpointList(A,AtBas,at,K, R, kLVshift, IrrKpList, weights, reps_, aeps_)
-=======
   !!<parameter name="err_" regular="true">Only present if SNF
   !!overfolws are being checked for, returns 1 in case of
   !!overflow.</parameter>
-  subroutine generateIrredKpointList(A,AtBas,at,K, R, kLVshift, IrrKpList, weights, reps_, aeps_, err_)
->>>>>>> 9e6e4da9
+  subroutine generateIrredKpointList(A,AtBas,at,K, R, kLVshift, IrrKpList, weights, reps_, &
+       aeps_, err_)
     real(dp), intent(in) :: K(3,3), A(3,3)
     real(dp), intent(in) :: R(3,3)
     real(dp), intent(in) :: kLVshift(3)
     real(dp), pointer    :: IrrKpList(:,:), AtBas(:,:)
     integer, pointer     :: weights(:)
-<<<<<<< HEAD
-    real(dp), intent(in), optional:: reps_, aeps_
-=======
     real(dp), intent(in), optional :: reps_, aeps_
->>>>>>> 9e6e4da9
     integer, intent(inout)  :: at(:)
-    integer, intent(out), optional :: err_
-    
     real(dp), pointer    :: KpList(:,:)
     real(dp), pointer    :: pgOps(:,:,:), trans(:,:)
     real(dp)             :: reps, aeps
+    integer, intent(out), optional :: err_
 
     if(.not. present(reps_)) then
        reps = 1e-10_dp
@@ -174,10 +166,6 @@
     call get_fullSpaceGroup(pgOps, reps, aeps)
 
     call generateFullKpointList(K, R, kLVshift, KpList, reps_=reps, aeps_=aeps)
-<<<<<<< HEAD
-    call symmetryReduceKpointList(K, R, kLVshift, KpList, pgOps, IrrKpList, weights, &
-         reps_=reps, aeps_=aeps)
-=======
     if (present(err_)) then
        call symmetryReduceKpointList(K, R, kLVshift, KpList, pgOps, IrrKpList, weights, &
             reps_=reps, aeps_=aeps, err_=err_)
@@ -185,7 +173,6 @@
        call symmetryReduceKpointList(K, R, kLVshift, KpList, pgOps, IrrKpList, weights, &
             reps_=reps, aeps_=aeps)
     end if
->>>>>>> 9e6e4da9
     deallocate(KpList,pgOps,trans)
   endsubroutine generateIrredKpointList
 
@@ -214,21 +201,12 @@
 
     if(.not. present(reps_)) then
        reps = 1e-10_dp
-<<<<<<< HEAD
     else
        reps =  reps_
     endif
     if(.not. present(aeps_)) then
        aeps = 1e-10_dp
     else
-=======
-    else
-       reps =  reps_
-    endif
-    if(.not. present(aeps_)) then
-       aeps = 1e-10_dp
-    else
->>>>>>> 9e6e4da9
        aeps =  aeps_
     endif
 
@@ -290,21 +268,13 @@
   !!<parameter regular="true" name="reps_"> A finite precision
   !!parameter for relative tolerances. (optional) </parameter>
   !!<parameter regular="true" name="aeps_"> A finite precision
-<<<<<<< HEAD
   !!parameter for absolute tolerances. (optional) </parameter>
-=======
-  !!parameter for absolute tolerances. (optional) </parameter>  
->>>>>>> 9e6e4da9
   subroutine generateFullKpointList(K, R, kLVshift, KpList, reps_, aeps_)
     real(dp), intent(in) :: K(3,3)
     real(dp), intent(in) :: R(3,3)
     real(dp), intent(in) :: kLVshift(3)
     real(dp), pointer    :: KpList(:,:)
-<<<<<<< HEAD
-    real(dp), intent(in), optional:: reps_, aeps_
-=======
     real(dp), intent(in), optional :: reps_, aeps_
->>>>>>> 9e6e4da9
 
     real(dp) :: Kinv(3,3) ! Inverse of the k-grid cell 
     real(dp) :: Rinv(3,3) ! Inverse of reciprocal cell
@@ -423,16 +393,11 @@
   !!parameter for relative tolerances. (optional) </parameter>
   !!<parameter regular="true" name="aeps_"> A finite precision
   !!parameter for absolute tolerances. (optional) </parameter>
-<<<<<<< HEAD
-  subroutine symmetryReduceKpointList(K, R, kLVshift, UnreducedKpList, SymOps, &
-       ReducedList, weights, reps_, aeps_)
-=======
   !!<parameter name="err_" regular="true">Only present if SNF
   !!overfolws are being checked for, returns 1 in case of
   !!overflow.</parameter>
   subroutine symmetryReduceKpointList(K, R, kLVshift, UnreducedKpList, SymOps, &
        ReducedList, weights, reps_, aeps_, err_)
->>>>>>> 9e6e4da9
     real(dp), intent(in) :: K(3,3), R(3,3) 
     real(dp), intent(in) :: kLVshift(3) 
     real(dp), intent(in) :: UnreducedKpList(:,:) 
@@ -440,10 +405,7 @@
     real(dp), pointer    :: ReducedList(:,:)
     integer, pointer     :: weights(:) 
     real(dp), optional   :: reps_, aeps_
-<<<<<<< HEAD
-=======
     integer, intent(out), optional :: err_
->>>>>>> 9e6e4da9
 
     integer :: iOp, nOps, iUnRdKpt, nUR, cOrbit, idx, i, sum
     integer :: hashTable(size(UnreducedKpList,1))
@@ -455,30 +417,19 @@
     integer :: N(3,3) ! Integer transformation that takes K to R
 
     ! HNF, SNF transform matrices, SNF, diag(SNF)
-<<<<<<< HEAD
-    integer :: H(3,3), L(3,3), Ri(3,3), S(3,3), B(3,3), D(3)
-    integer(li) :: L_long(3,3), D_long(3)
-    real(dp):: reps, aeps, int_eps
-    logical :: err
-    integer :: zz, n_pnts
-=======
     integer :: H(3,3), S(3,3), B(3,3)
     integer(li) :: L(3,3), D(3), Ri(3,3)
     real(dp):: reps, aeps
     logical :: err
     integer :: zz
     integer :: intSymOp(3,3,size(SymOps,3))
->>>>>>> 9e6e4da9
     
     if(.not. present(reps_)) then
        reps = 1e-10_dp
     else
        reps =  reps_
     endif
-<<<<<<< HEAD
-
-=======
->>>>>>> 9e6e4da9
+
     if(.not. present(aeps_)) then
        aeps = 1e-10_dp
     else
@@ -486,10 +437,7 @@
     endif
 
     call matrix_inverse(K, InvK, err, aeps)
-<<<<<<< HEAD
-
-=======
->>>>>>> 9e6e4da9
+
     if (err) then
        write(*,*) "ERROR: (symmetryReduceKpointList in generateKpoints.f90)"
        stop "The k-grid vectors that were passed in are linearly dependent."
@@ -528,21 +476,10 @@
     
     ! Integer transformation matrix that takes K to R, not necessarily HNF at the outset
     N = nint(matmul(InvK,R))
-    n_pnts = determinant(N)
-
-    if (n_pnts < 1000) then
-       int_eps = 1E-3_dp
-    else if ((n_pnts >= 1000) .and. (n_pnts < 10000)) then
-       int_eps = 1E-3_dp
-    else if ((n_pnts >= 10000) .and. (n_pnts < 100000)) then
-       int_eps = 1E-2_dp
-    else if (n_pnts >= 100000) then
-       int_eps = 1E-1_dp
-    end if
     
     ! Find the HNF of N, store it in H (B is the transformation matrix)
     call HermiteNormalForm(N,H,B)
-
+    
     ! Left side of transform will be used later, right side (Ri) will not be.
     if (present(err_)) then
        call SmithNormalForm_li(H,L,S,Ri,err_=err_)
@@ -573,23 +510,15 @@
 
     ! Count the number of members of each orbit.
     iWt = 0
-
-<<<<<<< HEAD
-    do iUnRdKpt = 1,nUR ! Loop over each k-point and mark off its symmetry brothers
-       zz = 0       
-       urKpt = UnreducedKpList(iUnRdKpt,:) ! unrotated k-point (shorter name for clarity)
-       idx = findKptIndex(urKpt-shift, InvK, L_long, D_long, rtol_=reps, atol_=int_eps)
-=======
     ! Convert the rotation matrix to integer form
     do zz=1,size(SymOps,3)
        intSymOp(:,:,zz) = nint(matmul(InvR, matmul(SymOps(:,:,zz), R)))
     end do
-    
+
     do iUnRdKpt = 1,nUR ! Loop over each k-point and mark off its symmetry brothers
        zz = 0       
        urKpt = UnreducedKpList(iUnRdKpt,:) ! unrotated k-point (shorter name for clarity)
        idx = findKptIndex(urKpt-shift, InvK, L, D, rtol_=reps, atol_=aeps)
->>>>>>> 9e6e4da9
        
        if (hashTable(idx)/=0) cycle ! This k-point is already on an orbit, skip it
 
@@ -601,11 +530,7 @@
        do iOp = 1,nOps ! Loop over each symmetry operator, applying it to each k-point
           
           ! Rotate the k-point
-<<<<<<< HEAD
-          roKpt = matmul(SymOps(:,:,iOp), urKpt)
-=======
           roKpt = matmul(R, matmul(intSymOp(:,:,iOp), matmul(InvR, urKpt)))
->>>>>>> 9e6e4da9
           
           ! Make sure the rotated k-point is still part of the kgrid. If not, cycle
           call bring_into_cell(roKpt, InvR, R, aeps)
@@ -614,20 +539,12 @@
           ! reason for removing the shift is our indexing method doesn't work if the
           ! grid is moved off the origin.
           roKpt = roKpt - shift
-<<<<<<< HEAD
-          if (.not. all(abs(matmul(invK,roKpt) - nint(matmul(invK,roKpt))) < int_eps)) then
-=======
           if (.not. equal(matmul(invK,roKpt), nint(matmul(invK,roKpt)), reps, aeps)) then
->>>>>>> 9e6e4da9
              cycle
           endif
 
           ! Find the index of this k-point.
-<<<<<<< HEAD
-          idx = findKptIndex(roKpt, InvK, L_long, D_long, rtol_=reps, atol_=int_eps)
-=======
           idx = findKptIndex(roKpt, InvK, L, D, rtol_=reps, atol_=aeps)
->>>>>>> 9e6e4da9
           
           ! Is this a new addition to the orbit?
           if (hashTable(idx)==0) then
@@ -730,7 +647,7 @@
       gpt = matmul(InvK, kpt)
       
       ! Make sure the k-point is a lattice point of K.
-      if (.not. all(abs(gpt - int(nint(gpt, 8))) < atol)) then
+      if (.not. equal(gpt, int(nint(gpt, 8)), rtol, atol)) then
          write(*,*) "ERROR: (findKptIndex in kpointGeneration)"
          write(*,*) "The k-point is not a lattice point of the generating vectors."
          stop
@@ -775,15 +692,9 @@
     integer, intent(in)                  :: n
     real(dp), intent(inout)              :: qPoints(n, 3)
     real(dp), intent(in), optional       :: reps_, aeps_
-<<<<<<< HEAD
 
 
     real(dp) :: reps, aeps, shift(3)
-    real(dp), pointer    :: pgOps(:,:,:), trans(:,:)
-=======
-
-    real(dp) :: reps, aeps, shift(3)
->>>>>>> 9e6e4da9
     real(dp), dimension(3,3)             :: Ainv, Binv
     real(dp), pointer :: qList(:,:)
     
