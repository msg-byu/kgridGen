--- conflicted
+++ resolved
@@ -414,7 +414,7 @@
     else
        reps =  reps_
     endif
-<<<<<<< HEAD
+
     if(.not. present(aeps_)) then
        aeps = 1e-10_dp
     else
@@ -422,10 +422,7 @@
     endif
 
     call matrix_inverse(K, InvK, err, aeps)
-=======
-
-    call matrix_inverse(K, InvK, err, eps)
->>>>>>> e48ab075
+
     if (err) then
        write(*,*) "ERROR: (symmetryReduceKpointList in generateKpoints.f90)"
        stop "The k-grid vectors that were passed in are linearly dependent."
@@ -674,12 +671,9 @@
     real(dp), intent(inout)              :: qPoints(n, 3)
     real(dp), intent(in), optional       :: reps_, aeps_
 
-<<<<<<< HEAD
+
     real(dp) :: reps, aeps, shift(3)
     real(dp), pointer    :: pgOps(:,:,:), trans(:,:)
-=======
-    real(dp) eps, shift(3)
->>>>>>> e48ab075
     real(dp), dimension(3,3)             :: Ainv, Binv
     real(dp), pointer :: qList(:,:)
     
