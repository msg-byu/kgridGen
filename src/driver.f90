--- conflicted
+++ resolved
@@ -15,27 +15,11 @@
   
   ! Finite precision tolerance (same as default value)
   eps = 1e-10_dp
-<<<<<<< HEAD
   
   ! Reciprocal lattice vectors
   R = transpose(reshape((/ 2.0_dp/3.0_dp, 0.0_dp, 0.0_dp, &
                            0.0_dp, 4.0_dp/3.0_dp, 0.0_dp, &
-                           0.0_dp, 0.0_dp, 17.0_dp/12.0_dp  /),(/3,3/)))
-=======
-
-  H = transpose(reshape((/ 3, 0, 0, &
-                           1, 2, 0, &
-                           0, 0, 1/),(/3,3/))) !BCC test 6  
-  
-  ! R = transpose(reshape((/1.0_dp, 0.0_dp, 0.0_dp, &
-  !                         0.0_dp,  1.0_dp, 0.0_dp, &
-  !                         0.0_dp,  0.0_dp, 1.0_dp/),(/3,3/)))
-
-  R = transpose(reshape((/-0.4_dp, 0.4_dp, 0.4_dp, &
-                          0.4_dp,  -0.4_dp, 0.4_dp, &
-                          0.4_dp,  0.4_dp, -0.4_dp/),(/3,3/))) !BCC test 6
->>>>>>> 3d40da99
-  
+                           0.0_dp, 0.0_dp, 17.0_dp/12.0_dp  /),(/3,3/)))  
   ! HNF Matrix
   H = transpose(reshape((/ 3, 0, 0, &
                            2, 3, 0, &
@@ -54,19 +38,11 @@
   write(*,'("shift: ",3(f6.3,1x))') shift
   write(*,'("cart shift: ",3(f6.3,1x))') matmul(K,shift)  
 
-  ! write(*,'(3("PP: ",3(1x,f7.3),/))') matmul(K,(/1,0,0/))
-<<<<<<< HEAD
-=======
-  shift = (/ 0.00001_dp, 0.00001_dp, 0.00001_dp /) !BCC test 6
-  ! shift  =  (/1.4_dp,1.4_dp,1.4_dp/) !test 7
-  write(*,'("new shift: ",3(f6.3,1x))') matmul(K,shift)
->>>>>>> 3d40da99
-  
+  ! write(*,'(3("PP: ",3(1x,f7.3),/))') matmul(K,(/1,0,0/))  
   call generateFullKpointList(K, R, shift, klist)
   do i = 1,determinant(H)
      write(*,'(3(1x,g11.4))') klist(i,:)
   end do
-<<<<<<< HEAD
   
   call get_lattice_pointGroup(R, pgOps, eps)
   
@@ -78,21 +54,6 @@
   call symmetryReduceKpointList(K, R, shift,  klist, pgOps, rdKlist, weights, eps)
   call pysave(rdKlist, "../tests/orthorhombic/orthorhombic_kpts.out.10")
   call pysave(weights, "../tests/orthorhombic/orthorhombic_wts.out.10")
-=======
-
-  call get_lattice_pointGroup(R, pgOps, eps)
-
-  call pysave(K, "../tests/body_centered_cubic/K.in.6")
-  call pysave(R, "../tests/body_centered_cubic/R.in.6")
-  call pysave(shift, "../tests/body_centered_cubic/shift.in.6")
-  call pysave(klist, "../tests/body_centered_cubic/unreduced_klist.in.6")
-  call pysave(pgOps, "../tests/body_centered_cubic/symops.in.6")
-  call symmetryReduceKpointList(K, R, shift,  klist, pgOps, rdKlist, weights, eps)
-  call pysave(rdKlist, "../tests/body_centered_cubic/simple_cubic_kpts.out.6")
-  call pysave(weights, "../tests/body_centered_cubic/simple_cubic_wts.out.6")
-
-   write(*,'(//"**********")')
->>>>>>> 3d40da99
 
   write(*,'(//"**********")')
   
