PROGRAM kpoint_driver
  use kpointGeneration
  use num_types
  use vector_matrix_utilities
  use symmetry, only : get_lattice_pointGroup
  use fortpy, only : pysave
  implicit none

  real(dp) :: K(3,3), R(3,3), Hinv(3,3), eps, shift(3)
  integer H(3,3),i
  real(dp), allocatable :: klist(:,:)
  real(dp), pointer     :: pgOps(:,:,:), rdKlist(:,:)
  integer, pointer  :: weights(:)

  eps = 1e-10_dp
  H = transpose(reshape((/ 4, 0, 0, &
                           0, 4, 0, &
                           0, 0, 4/),(/3,3/))) !test 5

    H = transpose(reshape((/ 2, 0, 0, &
                             0, 2, 0, &
                             0, 0, 2/),(/3,3/))) !tests 1, 2, 3

    ! H = transpose(reshape((/ 3, 0, 0, &
    !                          0, 3, 0, &
    !                          0, 0, 3/),(/3,3/))) !test 4

<<<<<<< HEAD
  H = transpose(reshape((/ 2, 0, 0, &
                           1, 2, 0, &
                           1, 1, 2/),(/3,3/))) !test 11
  ! H = transpose(reshape((/ 100, 0, 0, &
  !                            0, 100, 0, &
  !                            0, 0, 100/),(/3,3/)))

  ! R = transpose(reshape((/-0.5_dp, 0.5_dp, 0.5_dp, &
  !                0.5_dp,-0.5_dp, 0.5_dp, &
  !                0.5_dp, 0.5_dp,-0.5_dp/),(/3,3/)))
  
  R = transpose(reshape((/1.0_dp, 0.0_dp, 0.0_dp, &
                          0.0_dp,  1.0_dp, 0.0_dp, &
                          0.0_dp,  0.0_dp, 1.0_dp/),(/3,3/)))
=======
  ! H = transpose(reshape((/ 2, 0, 0, &
  !                          1, 2, 0, &
  !                          1, 1, 2/),(/3,3/))) !test 11


  R = transpose(reshape((/-0.5_dp, 0.5_dp, 0.5_dp, &
                 0.5_dp,-0.5_dp, 0.5_dp, &
                 0.5_dp, 0.5_dp,-0.5_dp/),(/3,3/)))
  R = transpose(reshape((/1.0_dp, 0.0_dp, 0.0_dp, &
                 0.0_dp,  1.0_dp, 0.0_dp, &
                 0.0_dp,  0.0_dp, 1.0_dp/),(/3,3/))) !tests 1, 2, 6
  R = transpose(reshape((/2.0_dp, 0.0_dp, 0.0_dp, &
                 0.0_dp,  2.0_dp, 0.0_dp, &
                 0.0_dp,  0.0_dp, 2.0_dp/),(/3,3/))) !test 3
  ! R = transpose(reshape((/1.2_dp, 0.0_dp, 0.0_dp, &
  !                0.0_dp,  1.2_dp, 0.0_dp, &
  !                0.0_dp,  0.0_dp, 1.2_dp/),(/3,3/))) !test 4
  ! R = transpose(reshape((/-1.0_dp, 0.0_dp, 0.0_dp, &
  !                0.0_dp,  1.0_dp, 0.0_dp, &
  !                0.0_dp,  0.0_dp, -1.0_dp/),(/3,3/))) !test 5
  ! R = transpose(reshape((/-1.0_dp, 0.0_dp, 0.0_dp, &
  !                0.0_dp,  1.0_dp, 0.0_dp, &
  !                0.0_dp,  0.0_dp, -1.0_dp/),(/3,3/))) !test
>>>>>>> 77332df0

  call matrix_inverse(real(H,dp),Hinv,eps_=1e-12_dp)

  K = matmul(R,Hinv)

  write(*,'(3("R: ",3(1x,f7.3),/))') (R(i,:),i=1,3)
  write(*,'(3("K: ",3(1x,f7.3),/))') (K(i,:),i=1,3)
  write(*,'(3("Hinv: ",3(1x,f7.3),/))') (Hinv(i,:),i=1,3)
  write(*,'(3("H: ",3(1x,i3),/))') (H(i,:),i=1,3)

<<<<<<< HEAD
  ! write(*,'(3("PP: ",3(1x,f7.3),/))') matmul(K,(/1,0,0/))
=======
!  write(*,'(3("PP: ",3(1x,f7.3),/))') matmul(K,(/1,0,0/))

  shift  =  (/0.5_dp,0.5_dp,0.5_dp/) !test 1
  shift  =  (/0.333333333333333333333333333333333333333333333_dp,0.333333333333333333333333333333333333333333333333333_dp,0.333333333333333333333333333333333333333_dp/) !test 2
  shift  =  (/0.5_dp,0.5_dp,0.0_dp/) !test 3
  ! shift  =  (/0.0_dp,0.0_dp,0.0_dp/) !tests 4, 5, 6
>>>>>>> 77332df0

  shift  =  (/0.5_dp,0.5_dp,0.0_dp/)
  ! shift  =  (/0.0_dp,0.0_dp,0.0_dp/)
  ! shift  =  (/0.25_dp,0.25_dp,0.25_dp/)
  ! shift  =  (/0.125_dp,0.125_dp,0.125_dp/)
  ! shift  =  (/0.00_dp,0.00_dp,0.00_dp/)
  call generateFullKpointList(K, R, shift, klist)

  ! do i = 1,determinant(H)
  !    write(*,'(3(1x,g11.4))') klist(i,:)
  ! end do

  call get_lattice_pointGroup(K, pgOps, eps)
<<<<<<< HEAD
  
  call symmetryReduceKpointList(K, R, shift,  klist, pgOps, rdKlist, weights, eps)
  
  call pysave(K, "../tests/simple_cubic/K.in.6")
  call pysave(R, "../tests/simple_cubic/R.in.6")
  call pysave(shift, "../tests/simple_cubic/shift.in.6")
  call pysave(klist, "../tests/simple_cubic/unreduced_klist.in.6")
  call pysave(pgOps, "../tests/simple_cubic/symops.in.6")
  call pysave(rdKlist, "../tests/simple_cubic/simple_cubic_kpts.out.6")
  call pysave(weights, "../tests/simple_cubic/simple_cubic_wts.out.6")

  write(*,'(//"**********"//)')
  
  do i = 1,size(weights)
     write(*,'(3(1x,f6.3),3x,"w:",i5)') rdKlist(i,:),weights(i)
  end do
  
=======

  call pysave(K, "K.in.3")
  call pysave(R, "R.in.3")
  call pysave(shift, "shift.in.3")
  call pysave(klist, "unreduced_klist.in.3")
  call pysave(pgOps, "symops.in.3")
  call symmetryReduceKpointList(K, R, shift,  klist, pgOps, rdKlist, weights, eps)
  call pysave(rdKlist, "simple_cubic_kpts.out.3")
  call pysave(weights, "simple_cubic_wts.out.3")

   write(*,'(//"**********")')

 do i = 1,size(weights)
    write(*,'(3(1x,f6.3),3x,"w:",i5)') rdKlist(i,:),weights(i)
 end do

>>>>>>> 77332df0
  write(*,'(//)')
  write(*,'("Unrd kpts: ",i7)') size(klist,1)
  write(*,'("Rdcd kpts: ",i7)') size(rdKlist,1)
  write(*,'("Rdn ratio: ",f6.3)') size(klist,1)/real(size(weights))

END PROGRAM kpoint_driver<|MERGE_RESOLUTION|>--- conflicted
+++ resolved
@@ -25,7 +25,6 @@
     !                          0, 3, 0, &
     !                          0, 0, 3/),(/3,3/))) !test 4
 
-<<<<<<< HEAD
   H = transpose(reshape((/ 2, 0, 0, &
                            1, 2, 0, &
                            1, 1, 2/),(/3,3/))) !test 11
@@ -40,31 +39,6 @@
   R = transpose(reshape((/1.0_dp, 0.0_dp, 0.0_dp, &
                           0.0_dp,  1.0_dp, 0.0_dp, &
                           0.0_dp,  0.0_dp, 1.0_dp/),(/3,3/)))
-=======
-  ! H = transpose(reshape((/ 2, 0, 0, &
-  !                          1, 2, 0, &
-  !                          1, 1, 2/),(/3,3/))) !test 11
-
-
-  R = transpose(reshape((/-0.5_dp, 0.5_dp, 0.5_dp, &
-                 0.5_dp,-0.5_dp, 0.5_dp, &
-                 0.5_dp, 0.5_dp,-0.5_dp/),(/3,3/)))
-  R = transpose(reshape((/1.0_dp, 0.0_dp, 0.0_dp, &
-                 0.0_dp,  1.0_dp, 0.0_dp, &
-                 0.0_dp,  0.0_dp, 1.0_dp/),(/3,3/))) !tests 1, 2, 6
-  R = transpose(reshape((/2.0_dp, 0.0_dp, 0.0_dp, &
-                 0.0_dp,  2.0_dp, 0.0_dp, &
-                 0.0_dp,  0.0_dp, 2.0_dp/),(/3,3/))) !test 3
-  ! R = transpose(reshape((/1.2_dp, 0.0_dp, 0.0_dp, &
-  !                0.0_dp,  1.2_dp, 0.0_dp, &
-  !                0.0_dp,  0.0_dp, 1.2_dp/),(/3,3/))) !test 4
-  ! R = transpose(reshape((/-1.0_dp, 0.0_dp, 0.0_dp, &
-  !                0.0_dp,  1.0_dp, 0.0_dp, &
-  !                0.0_dp,  0.0_dp, -1.0_dp/),(/3,3/))) !test 5
-  ! R = transpose(reshape((/-1.0_dp, 0.0_dp, 0.0_dp, &
-  !                0.0_dp,  1.0_dp, 0.0_dp, &
-  !                0.0_dp,  0.0_dp, -1.0_dp/),(/3,3/))) !test
->>>>>>> 77332df0
 
   call matrix_inverse(real(H,dp),Hinv,eps_=1e-12_dp)
 
@@ -75,16 +49,7 @@
   write(*,'(3("Hinv: ",3(1x,f7.3),/))') (Hinv(i,:),i=1,3)
   write(*,'(3("H: ",3(1x,i3),/))') (H(i,:),i=1,3)
 
-<<<<<<< HEAD
   ! write(*,'(3("PP: ",3(1x,f7.3),/))') matmul(K,(/1,0,0/))
-=======
-!  write(*,'(3("PP: ",3(1x,f7.3),/))') matmul(K,(/1,0,0/))
-
-  shift  =  (/0.5_dp,0.5_dp,0.5_dp/) !test 1
-  shift  =  (/0.333333333333333333333333333333333333333333333_dp,0.333333333333333333333333333333333333333333333333333_dp,0.333333333333333333333333333333333333333_dp/) !test 2
-  shift  =  (/0.5_dp,0.5_dp,0.0_dp/) !test 3
-  ! shift  =  (/0.0_dp,0.0_dp,0.0_dp/) !tests 4, 5, 6
->>>>>>> 77332df0
 
   shift  =  (/0.5_dp,0.5_dp,0.0_dp/)
   ! shift  =  (/0.0_dp,0.0_dp,0.0_dp/)
@@ -98,25 +63,6 @@
   ! end do
 
   call get_lattice_pointGroup(K, pgOps, eps)
-<<<<<<< HEAD
-  
-  call symmetryReduceKpointList(K, R, shift,  klist, pgOps, rdKlist, weights, eps)
-  
-  call pysave(K, "../tests/simple_cubic/K.in.6")
-  call pysave(R, "../tests/simple_cubic/R.in.6")
-  call pysave(shift, "../tests/simple_cubic/shift.in.6")
-  call pysave(klist, "../tests/simple_cubic/unreduced_klist.in.6")
-  call pysave(pgOps, "../tests/simple_cubic/symops.in.6")
-  call pysave(rdKlist, "../tests/simple_cubic/simple_cubic_kpts.out.6")
-  call pysave(weights, "../tests/simple_cubic/simple_cubic_wts.out.6")
-
-  write(*,'(//"**********"//)')
-  
-  do i = 1,size(weights)
-     write(*,'(3(1x,f6.3),3x,"w:",i5)') rdKlist(i,:),weights(i)
-  end do
-  
-=======
 
   call pysave(K, "K.in.3")
   call pysave(R, "R.in.3")
@@ -133,7 +79,6 @@
     write(*,'(3(1x,f6.3),3x,"w:",i5)') rdKlist(i,:),weights(i)
  end do
 
->>>>>>> 77332df0
   write(*,'(//)')
   write(*,'("Unrd kpts: ",i7)') size(klist,1)
   write(*,'("Rdcd kpts: ",i7)') size(rdKlist,1)
