--- conflicted
+++ resolved
@@ -22,19 +22,6 @@
   !                          0.0575324872_dp,  0.0_dp,          1.42600347_dp /),(/3,3/)))
 
   ! R = transpose(reshape((/     /),(/3,3/)))
-<<<<<<< HEAD
-  R = transpose(reshape((/ 2.222_dp, 0.0_dp, 0.0_dp, &
-                           0.0_dp, 2.8222_dp, 0.0_dp, &
-                           0.0_dp, 0.0_dp, 2.222o_dp  /),(/3,3/)))
-  
-  ! HNF Matrix
-  H = transpose(reshape((/ 41,  0,  0, &
-                            0,   21,  0, &
-                            0,   0,   41 /),(/3,3/)))
-  
-  shift = (/ 0.0_dp, 0.0_dp, 0.0_dp /)
-=======
-
 
   R = transpose(reshape((/ 2.0943951_dp, 0.0_dp, 0.0_dp, &
                            0.27211944_dp, 1.26719941_dp, 0.0_dp, &
@@ -53,7 +40,6 @@
   
   shift = (/ 0.5_dp, 0.5_dp, 0.5_dp /)
   ! shift = (/  2.0_dp/3.0_dp, 2.0_dp/3.0_dp, 2.0_dp/3.0_dp /)
->>>>>>> 5c511b89
   
   call matrix_inverse(real(H,dp), Hinv, eps_=1e-12_dp)
   K = matmul(R,Hinv)
@@ -72,8 +58,6 @@
   end do
   
   call get_lattice_pointGroup(R, pgOps, eps)
-<<<<<<< HEAD
-  
   ! Normal tests
   ! call pysave(K, "../tests/simple_cubic/K.in.10")
   ! call pysave(R, "../tests/simple_cubic/R.in.10")
@@ -95,7 +79,6 @@
   ! call pysave(rdKlist, "../tests/body-centered_tetragonal/body-centered_tetragonal_kpts.out.vasp10")
   ! call pysave(weights, "../tests/body-centered_tetragonal/body-centered_tetragonal_wts.out.vasp10")
            
-=======
 
 !  
 !  ! Normal tests
@@ -122,7 +105,6 @@
 
 !  call generateIrredKpointList(K, R, shift, klist, weights, eps)
   call mapKptsIntoFirstBZ(R, klist, eps)
->>>>>>> 5c511b89
   write(*,'(//"**********")')
   
   do i = 1,size(klist,1)
