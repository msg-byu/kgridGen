--- conflicted
+++ resolved
@@ -6,26 +6,11 @@
   use fortpy, only : pysave
   implicit none
 
-<<<<<<< HEAD
-  
-=======
->>>>>>> c26b42b6
   real(dp) :: K(3,3), R(3,3), Hinv(3,3), eps, shift(3)
   integer H(3,3),i
   real(dp), allocatable :: klist(:,:)
   real(dp), pointer     :: pgOps(:,:,:), rdKlist(:,:)
   integer, pointer  :: weights(:)
-<<<<<<< HEAD
-  eps = 1e-10_dp
-  
-  ! H = transpose(reshape((/ 4, 0, 0, &
-  !                          0, 4, 0, &
-  !                          0, 0, 4/),(/3,3/)))
-  
-  H = transpose(reshape((/ 2, 0, 0, &
-                           0, 2, 0, &
-                           0, 0, 2/),(/3,3/)))
-=======
 
   eps = 1e-10_dp
   H = transpose(reshape((/ 4, 0, 0, &
@@ -43,8 +28,6 @@
   H = transpose(reshape((/ 2, 0, 0, &
                            1, 2, 0, &
                            1, 1, 2/),(/3,3/))) !test 11
->>>>>>> c26b42b6
-
   ! H = transpose(reshape((/ 100, 0, 0, &
   !                            0, 100, 0, &
   !                            0, 0, 100/),(/3,3/)))
@@ -54,25 +37,8 @@
   !                0.5_dp, 0.5_dp,-0.5_dp/),(/3,3/)))
   
   R = transpose(reshape((/1.0_dp, 0.0_dp, 0.0_dp, &
-<<<<<<< HEAD
                           0.0_dp,  1.0_dp, 0.0_dp, &
                           0.0_dp,  0.0_dp, 1.0_dp/),(/3,3/)))
-=======
-                 0.0_dp,  1.0_dp, 0.0_dp, &
-                 0.0_dp,  0.0_dp, 1.0_dp/),(/3,3/))) !tests 1, 2, 6
-  ! R = transpose(reshape((/2.0_dp, 0.0_dp, 0.0_dp, &
-  !                0.0_dp,  2.0_dp, 0.0_dp, &
-  !                0.0_dp,  0.0_dp, 2.0_dp/),(/3,3/))) !test 3
-  ! R = transpose(reshape((/1.2_dp, 0.0_dp, 0.0_dp, &
-  !                0.0_dp,  1.2_dp, 0.0_dp, &
-  !                0.0_dp,  0.0_dp, 1.2_dp/),(/3,3/))) !test 4
-  ! R = transpose(reshape((/-1.0_dp, 0.0_dp, 0.0_dp, &
-  !                0.0_dp,  1.0_dp, 0.0_dp, &
-  !                0.0_dp,  0.0_dp, -1.0_dp/),(/3,3/))) !test 5
-  ! R = transpose(reshape((/-1.0_dp, 0.0_dp, 0.0_dp, &
-  !                0.0_dp,  1.0_dp, 0.0_dp, &
-  !                0.0_dp,  0.0_dp, -1.0_dp/),(/3,3/))) !test
->>>>>>> c26b42b6
 
   call matrix_inverse(real(H,dp),Hinv,eps_=1e-12_dp)
 
@@ -85,7 +51,6 @@
 
   ! write(*,'(3("PP: ",3(1x,f7.3),/))') matmul(K,(/1,0,0/))
 
-<<<<<<< HEAD
   shift  =  (/0.5_dp,0.5_dp,0.0_dp/)
   ! shift  =  (/0.0_dp,0.0_dp,0.0_dp/)
   ! shift  =  (/0.25_dp,0.25_dp,0.25_dp/)
@@ -115,47 +80,9 @@
      write(*,'(3(1x,f6.3),3x,"w:",i5)') rdKlist(i,:),weights(i)
   end do
   
-=======
-  shift  =  (/0.5_dp,0.5_dp,0.5_dp/) !test 1
-  shift  =  (/0.333333333333333333333333333333333333333333333_dp,0.333333333333333333333333333333333333333333333333333_dp,0.333333333333333333333333333333333333333_dp/) !test 2
-  shift  =  (/0.5_dp,0.5_dp,0.0_dp/) !test 3
-  shift  =  (/0.0_dp,0.0_dp,0.0_dp/) !tests 4, 5, 6
-
-!  shift  =  (/0.5_dp,0.5_dp,0.5_dp/)
-!!    shift  =  (/0.25_dp,0.25_dp,0.25_dp/)
-!!    shift  =  (/0.125_dp,0.125_dp,0.125_dp/)
-!!!    shift  =  (/0.00_dp,0.00_dp,0.00_dp/)
-  call generateFullKpointList(K, R, shift, klist)
-
-  do i = 1,determinant(H)
-     write(*,'(3(1x,g11.4))') klist(i,:)
-  end do
-
-  call get_lattice_pointGroup(K, pgOps, eps)
-
-  call pysave(K, "K.in.6")
-  call pysave(R, "R.in.6")
-  call pysave(shift, "shift.in.6")
-  call pysave(klist, "unreduced_klist.in.6")
-  call pysave(pgOps, "symops.in.6")
-  call symmetryReduceKpointList(K, R, shift,  klist, pgOps, rdKlist, weights, eps)
-  call pysave(rdKlist, "simple_cubic_kpts.out.6")
-  call pysave(weights, "simple_cubic_wts.out.6")
-
-   write(*,'(//"**********")')
-
- do i = 1,size(weights)
-    write(*,'(3(1x,f6.3),3x,"w:",i5)') rdKlist(i,:),weights(i)
- end do
-
->>>>>>> c26b42b6
   write(*,'(//)')
   write(*,'("Unrd kpts: ",i7)') size(klist,1)
   write(*,'("Rdcd kpts: ",i7)') size(rdKlist,1)
   write(*,'("Rdn ratio: ",f6.3)') size(klist,1)/real(size(weights))
 
-<<<<<<< HEAD
-=======
-
->>>>>>> c26b42b6
 END PROGRAM kpoint_driver